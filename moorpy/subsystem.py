import numpy as np
import yaml

from moorpy.system import System
from moorpy.body import Body
from moorpy.point import Point
from moorpy.line import Line, from2Dto3Drotated
from moorpy.lineType import LineType
from moorpy.helpers import (rotationMatrix, rotatePosition, getH, printVec, 
                            set_axes_equal, dsolve2, SolveError, MoorPyError, 
                            loadLineProps, getLineProps, read_mooring_file, 
                            printMat, printVec, getInterpNums, unitVector,
                            getFromDict, addToDict)



class Subsystem(System, Line):
    '''A class for a mooring line or dynamic cable subsystem.
    It includes Line sections but also can fit into a larger System
    the same way a Line can.
    
    A subsystem tracks its own objects in its local coordinate system.
    This local coordinate system puts the x axis along the line heading,
    from anchor to fairlead, with the anchor at x=0.
    
    For a multi-section line or cable (the main reason to use a SubSystem),
    the free DOFs of the points are contained in the SubSystem and are not 
    seen by the parent System. Solving their equilibrium is an internal
    solve nested within the larger System's equilibrium solve.
    
    The first and last points in the subsystem are set as coupled so that
    their stiffness matrices can be computed and passed back the same way as
    those of a line's two ends.
    
    Line types should be referenced from the overall System... [how?]
    
    Key adjustments: replace staticSolve from Line to do an internal 
    equilibrium solve using System.solveEquilibrium.
    '''
    
    
    def __init__(self, mooringSys=None, num=0, depth=0, rho=1025, g=9.81, 
                 lineProps=None, **kwargs):
        '''Shortened initializer for just the SubSystem aspects.
        
        How should this be initialized???
        '''
        
        # some basics for compatibility with Line objects when used in a System lineList
        self.sys = mooringSys  # store a reference to the overall mooring system (instance of System class)
        self.number = num
        self.isRod = False
        self.type = {}  # because Line objects have a type dict...
        
        # lists to hold mooring system objects
        self.bodyList = []
        self.rodList = []
        self.pointList = []
        self.lineList = []
        self.lineTypes = {}  # dict indexed as a list [0:n-1] corresponding to lineList. Contains *references* to lineType dicts.
        self.rodTypes = {}
        
        # some basic subsystem things
        self.rA = np.zeros(3)
        self.rB = np.zeros(3)
        self.LH = 0
        self.th = 0
        self.sin_th = 0
        self.cos_th = 1
        
        # load mooring line property scaling coefficients for easy use when creating line types
        self.lineProps = loadLineProps(lineProps)
        
        # the ground body (number 0, type 1[fixed]) never moves but is the parent of all anchored things
        self.groundBody = Body(self, 0, 1, np.zeros(6))
        
        # constants used in the analysis
        self.depth = depth  # water depth [m]
        self.rho   = rho    # water density [kg/m^3]
        self.g     = g      # gravitational acceleration [m/s^2]
        
        # Set position tolerance to use in equilibrium solves [m]
        self.eqtol = getFromDict(kwargs, 'eqtol', default=0.01)
        
        # water current - currentMod 0 = no current; 1 = steady uniform current
        self.currentMod = 0         # flag for current model to use
        self.current = np.zeros(3)  # current velocity vector [m/s]
        if 'current' in kwargs:
            self.currentMod = 1
            self.current = getFromDict(kwargs, 'current', shape=3)
            
        self.shared     = getFromDict(kwargs, 'shared', dtype=bool, default=False)  # flag to indicate shared line
        self.span   = getFromDict(kwargs, 'span', default=0)  # horizontal end-end distance [m]
        self.rad_fair = getFromDict(kwargs, 'rad_fair', default=0)  # [m] fairlead radius [m]
        self.z_fair   = getFromDict(kwargs, 'z_fair'  , default=0)  # [m] fairlead z coord [m]
        
        # the old rAFair input for the position of a second fairlead of a shaerd mooring line is gone
        # currently we assume rad_fair and z_fair are same for both ends of a shared line...
        
        # seabed bathymetry - seabedMod 0 = flat; 1 = uniform slope, 2 = grid
        self.seabedMod = 0
        
        if 'xSlope' in kwargs or 'ySlope' in kwargs:
            self.seabedMod = 1
            self.xSlope = getFromDict(kwargs, 'xSlope', default=0)
            self.ySlope = getFromDict(kwargs, 'ySlope', default=0)
        
        if 'bathymetry' in kwargs:
            self.seabedMod = 2
            self.bathGrid_Xs, self.bathGrid_Ys, self.bathGrid = self.readBathymetryFile(kwargs['bathymetry'])
        # Note, System and Subsystem bathymetry can be set after creation 
        # by setBathymetry, which uses link to existing data, for efficiency.
        
        # initializing variables and lists        
        self.nDOF = 0       # number of (free) degrees of freedom of the mooring system (needs to be set elsewhere)        
        self.freeDOFs = []  # array of the values of the free DOFs of the system at different instants (2D list)
        
        self.nCpldDOF = 0   # number of (coupled) degrees of freedom of the mooring system (needs to be set elsewhere)        
        self.cpldDOFs = []  # array of the values of the coupled DOFs of the system at different instants (2D list)
        
        self.display = 0    # a flag that controls how much printing occurs in methods within the System (Set manually. Values > 0 cause increasing output.)
        
        self.MDoptions = {} # dictionary that can hold any MoorDyn options read in from an input file, so they can be saved in a new MD file if need be
        self.qs = 1         # flag that it's a MoorPy analysis, so System methods don't complain. One day should replace this <<<
        
    
    def initialize(self, daf_dict={}):
        '''Initialize the Subsystem including DAFs.'''
        
        # Count number of line sections and total number of nodes
        self.nLines = len(self.lineList)
        self.nNodes = np.sum([l.nNodes for l in self.lineList]) - self.nLines + 1
        
        # Use the System initialize method
        System.initialize(self)
        
        # dynamic amplication factor for each line section, and anchor forces 
        # (DAFS[-2] is for vertical load, DAFS[-1] is for horizontal load)
        self.DAFs = getFromDict(daf_dict, 'DAFs', shape=self.nLines+2, default=1.0)  
        
        # mean tension [N] of each line section end [section #, end A/B] for any given mean offset
        self.Te0 = np.zeros([self.nLines,2])  # undispalced values
        self.TeM = np.zeros([self.nLines,2])  # mean offset values
        self.TeD = np.zeros([self.nLines,2])  # dynamic values
        
        # adjustment on laylength... positive means that the dynamic lay length is greater than linedesign laylength 
        self.LayLen_adj = getFromDict(daf_dict, 'LayLen_adj', shape=0, default=0.0) 
        
        # Fatigue damage over all nodes (placeholder for now)
        self.damage = np.zeros(self.nNodes)
        
    
<<<<<<< HEAD
    def makeGeneric(self, lengths, types, suspended=0, nSegs=40):
=======
    def makeGeneric(self, lengths, types, connectors=[], suspended=0):

>>>>>>> 344d2297
        '''Creates a cable of n components going between an anchor point and
        a floating body (or a bridle point). If shared, it goes between two
        floating bodies.

        Parameters
        ----------
        lengths : list of floats
            List of each section's length. This also implies the number of
            sections.
        types : list of strings or dicts
            List of lineType names or dicts for each section. If strings, 
            these names must match keys in the parent system lineTypes 
            dictionary or the subsystem's lineTypes dictionary. If dicts,
            these dicts are referred to for each lineType (by reference).
        connectors : list of dicts
            List of length nLines-1 with dicts of optional properties for
            any interior points (between sections).
        suspended : int
            Selector shared/suspended cases: 
            - 0 (default): end A is on the seabed,
            - 1: the assembly is suspended and end A is at another floating system,
            - 2: the assembly is suspended and assumed symmetric, end A is the midpoint.
        '''
        
        # some initialization steps.
        self.nLines = len(lengths)
        if len(connectors) == 0:
            connectors = [{}]*(self.nLines - 1)
        elif not len(connectors) == self.nLines - 1:
            raise Exception('Length of connectors must be nLines - 1')
        
        if not len(types)==self.nLines:
            raise Exception("The specified number of lengths and types is inconsistent.")
        
        # get cumulative sum of line lengths, starting from anchor segment
        Lcsum = np.cumsum(np.array(lengths))
        
        # set end A location depending on whether configuration is suspended/symmetrical
        if suspended==2:  # symmetrical suspended case
            rA = np.array([-0.5*self.span-self.rad_fair, 0, -1])  # shared line midpoint coordinates
        elif suspended==1:  # general suspended case
            rA = np.array([-self.span-self.rad_fair, 0, self.z_fair])  # other suspended end
        else:  # normal anchored line case
            rA = np.array([-self.span-self.rad_fair, 0, -self.depth])  # anchor coordinates
        rB = np.array([-self.rad_fair, 0, self.z_fair])     # fairlead coordinates

        self.rA = rA
        self.rB = rB

        if suspended==2:
            self.addPoint(-1, rA, DOFs=[2]) # add shared line point, free only to move in z
        else:
<<<<<<< HEAD
            self.addPoint(-1, rA, DOFs=[0,2])  # add anchor point

=======
            self.addPoint(-1, rA, DOFs=[0,2])                # add anchor point
        
>>>>>>> 344d2297
        # Go through each line segment and add its upper point, add the line, and connect the line to the points
        for i in range(self.nLines):

            # find the specified lineType dict and save a reference to it
            if type(types[i]) == dict:  # if it's a dictionary, just point to it
                self.lineTypes[i] = types[i]
            # otherwise we're assuming it's a string of the lineType name
            elif types[i] in self.lineTypes:  # first look for the name in the subsystem
                self.lineTypes[i] = self.lineTypes[types[i]]
            elif self.sys: # otherwise look in the parent system, if there is one
                if types[i] in self.sys.lineTypes:  # first look for the name in the subsystem
                    self.lineTypes[i] = self.sys.lineTypes[types[i]]
                else:
                    raise Exception(f"Can't find lineType '{types[i]}' in the SubSystem or parent System.")
            else:
                raise Exception(f"Can't find lineType '{types[i]}' in the SubSystem.")
            
            # add the line segment using the reference to its lineType dict            
            # add the line segment using the reference to its lineType dict
<<<<<<< HEAD
            if nSegs is None:
                self.addLine(lengths[i], self.lineTypes[i])
            elif isinstance(nSegs, (int, float)):
                self.addLine(lengths[i], self.lineTypes[i], nSegs=nSegs)
            elif isinstance(nSegs, list):
                self.addLine(lengths[i], self.lineTypes[i], nSegs=nSegs[i])
            else:
                raise ValueError("Invalid type for nSegs. Expected None, a number, or a list.")
=======
            self.addLine(lengths[i],self.lineTypes[i])
>>>>>>> 344d2297

            # add the upper end point of the segment
            if i==self.nLines-1:                            # if this is the upper-most line
                self.addPoint(-1, rB, DOFs=[0,2])  # add the fairlead point (make it coupled)
                #self.bodyList[0].attachPoint(i+2, rB)       # attach the fairlead point to the body (two points already created)
            else:                                           # if this is an intermediate line
                m = connectors[i].get('m', 0)
                v = connectors[i].get('v', 0)
                # add the point, initializing linearly between anchor and fairlead/midpoint
                self.addPoint(0, rA + (rB-rA)*Lcsum[i]/Lcsum[-1], m=m, v=v, DOFs=[0,2])

            # attach the line to the points
            self.pointList[-2].attachLine(i+1, 0)       # attach end A of the line
            self.pointList[-1].attachLine(i+1, 1)       # attach end B of the line
<<<<<<< HEAD

        # if a points list is provided, apply any mass or other properties it contains?
    
        self.nLines = len(self.lineList)
        self.nNodes = np.sum([line.nNodes for line in self.lineList]) - self.nLines + 1
    
    
    def makeFromSystem(self, sys, point_id):
        '''Populate a Subsystem based on a series of mooring lines in an
        existing system (sys), starting at an end point (point_id).
        Taken from Serag's CompositeLine class.
        In this version, the subsystem still needs to be added to a system
        afterward.
        '''
        
        if len(self.pointList)+len(self.lineList) > 0:
            raise Exception('makeFromSystem can only be called for an empty Subsystem.')
        
        point = sys.pointList[point_id-1] # Starting point id

        # check starting point to make sure it is either coupled or fixed and that it is not connected to more than 1 line.
        if point.type == 0:
            raise Exception(f'Starting point ({point.number}) must not be free (change point type to -1 or 1).')
        elif len(point.attached)>1:
            raise Exception(f'Starting point ({point.number}) cannot be connected to more than 1 line')

        # Save point A info
        self.rA = np.array(point.r)
        self.addPoint(1, self.rA)  # add anchor point

        # Move through the points along the composite
        while True:
            # make sure that the point is free
            if len(point.attached) > 2:
                raise Exception(f'Point {point.number} is attached to more than two lines.')
            
            # get the line id and line object
            line_id = point.attached[-1] # get next line's id
            line = sys.lineList[line_id - 1] # get line object
            self.lineTypes[line.type['name']] = dict(line.type)  # copy the lineType dict
            self.addLine(line.L0, self.lineTypes[line.type['name']], nSegs=line.nNodes-1) # add the line
            

            # get the next point
            attached_points = line.attached.copy() # get the IDs of the points attached to the line
            pointA_id = point.number # get first point ID
            attached_points.remove(pointA_id) # remove first point from attached point list
            pointB_id = attached_points[0] # get second point id
            point = sys.pointList[pointB_id-1] # get second point object

            if len(point.attached) == 1:  # must be the endpoint
                self.addPoint(-1, point.r)
            else:  # intermediate point along line
                self.addPoint(0, point.r, DOFs=[0,2]) # may need to ensure there's no y component
                
            # Attach the line ends to the points
            self.pointList[-2].attachLine(len(self.lineList), 0)
            self.pointList[-1].attachLine(len(self.lineList), 1)
             
            # break from the loop when a point with a single attachment is reached
            if len(point.attached) == 1:
                break
        
        # make sure that the last point is not a free point
        if point.type == 0:
            raise Exception(f'Last point ({point.number}) is a free point.')
        
        self.rB = np.array(point.r)
        self.nLines = len(self.lineList)
        self.nNodes = np.sum([line.nNodes for line in self.lineList]) - self.nLines + 1
    
        
    def initialize(self):
        '''Initializes the subsystem objects to their initial positions, and
        counts number of nodes.'''
        
        self.nDOF, self.nCpldDOF, _ = self.getDOFs()
        
        self.nNodes = np.sum([line.nNodes for line in self.lineList]) - self.nLines + 1
        
        for point in self.pointList:
            point.setPosition(point.r)
            
        self.staticSolve()
    
=======
        
>>>>>>> 344d2297
    
    def setEndPosition(self, r, endB, sink=False):
        '''Sets either end position of the subsystem in the global/system
        reference frame. This is included mainly to mimic the Line method.

        Parameters
        ----------
        r : array
            x,y,z coorindate position vector of the line end [m].
        endB : boolean
            An indicator of whether the r array is at the end or beginning of the line
        sink : bool
            If true, and if there is a subsystem, the z position will be on the seabed.

        Raises
        ------
        LineError
            If the given endB value is not a 1 or 0
        '''
        
        if sink: # set z coordinate on seabed
            z, _ = self.getDepthFromBathymetry(r[0], r[1])
            r = np.array([r[0], r[1], z])  # (making a copy of r to not overwrite it)
        
        # set end coordinates in global frame just like for a Line
        if endB == 1:
            self.rB = np.array(r, dtype=np.float_)
        elif endB == 0:
            self.rA = np.array(r, dtype=np.float_)
        else:
            raise LineError("setEndPosition: endB value has to be either 1 or 0")
    
    
    def staticSolve(self, reset=False, tol=0, profiles=0):
        '''Solve internal equilibrium of the Subsystem and saves the forces
        and stiffnesses at the ends in the global reference frame. All the 
        This method mimics the behavior of the Line.staticSolve method and 
        the end coordinates rA and rB must be set beforehand. The solve 
        equilibrium happens in the local 2D plane. Values in this local 
        frame are also saved. 
        '''
        
        if tol==0:
            tol=self.eqtol
        
        # transform end positions to SubSystem internal coordinate system
        # inputs are self.rA, rB in global frame
        # outputs should be pointList[0] and [N] .r
        dr =  self.rB - self.rA
        LH = np.hypot(dr[0], dr[1])         # horizontal spacing of line ends
        LV = dr[2]                          # vertical rise from end A to B
        self.pointList[ 0].setPosition([ -self.span   , 0, self.rA[2]])
        self.pointList[-1].setPosition([ -self.span+LH, 0, self.rB[2]])
        
        # get equilibrium
        self.solveEquilibrium(tol=tol)
        
        # get 2D stiffness matrices of end points
        K = self.getCoupledStiffness()
        
        # transform coordinates and forces back into global frame
        if LH > 0:
            self.cos_th = dr[0]/LH          # cos of line heading
            self.sin_th = dr[1]/LH          # sin of line heading
            th = np.arctan2(dr[1],dr[0])    # heading (from A to B) [rad]
            self.R = rotationMatrix(0,0,th)  # rotation matrix about z that goes from +x direction to heading
            
        else:   # special case of vertical line: line heading is undefined - use zero as default
            self.cos_th = 1.0
            self.sin_th = 0.0
            self.R = np.eye(3)
        
        # save end forces and stiffness matrices (first in local frame)
        self.fA_L = self.pointList[ 0].getForces(xyz=True) # force at end A
        self.fB_L = self.pointList[-1].getForces(xyz=True) # force at end B
        
        # Compute transverse (out-of-plane) stiffness term
        if LH < 0.01*abs(LV):  # if line is nearly vertical (note: this theshold is unverified)
            Kt = 0.5*(self.fA_L[2] - self.fB_L[2])/LV  # compute Kt based on vertical tension/span
        else:  # otherwise use the classic horizontal approach
            Kt = -self.fB_L[0]/LH  
        
        # expand to get 3D stiffness matrices
        R = np.eye(3)
        self.KA_L  = from2Dto3Drotated(K[:2,:2],  Kt, R.T)  # reaction at A due to motion of A
        self.KB_L  = from2Dto3Drotated(K[2:,2:],  Kt, R.T)  # reaction at B due to motion of B
        self.KBA_L = from2Dto3Drotated(K[2:,:2], -Kt, R.T)  # reaction at B due to motion of A
        
        self.TA = np.linalg.norm(self.fA_L)  # tensions [N]
        self.TB = np.linalg.norm(self.fB_L)
        
        # Save rotated quantities for larger system in global reference frame
        self.fA = np.matmul(self.R, self.fA_L)
        self.fB = np.matmul(self.R, self.fB_L)
        
        self.KA  = np.matmul(np.matmul(self.R, self.KA_L ), self.R.T)
        self.KB  = np.matmul(np.matmul(self.R, self.KB_L ), self.R.T)
        self.KBA = np.matmul(np.matmul(self.R, self.KBA_L), self.R.T)
        
        #self.LBot = info["LBot"]  <<< this should be calculated considering all lines
        
        # ----- plot the profile if requested -----
        if profiles > 1:
            import matplotlib.pyplot as plt
            self.plot2d()
            plt.show()    
    
    
    def drawLine2d(self, Time, ax, color="k", endpoints=False, Xuvec=[1,0,0], Yuvec=[0,0,1], Xoff=0, Yoff=0, colortension=False, plotnodes=[], plotnodesline=[],label="",cmap='rainbow', alpha=1.0):
        '''wrapper to System.plot2d with some transformation applied'''
        
        for i, line in enumerate(self.lineList):
            
            # color and width settings
            if color == 'self':
                color = line.color  # attempt to allow custom colors
                lw = line.lw
            elif color == None:
                color = [0.3, 0.3, 0.3]  # if no color, default to grey
                lw = 1
            else:
                lw = 1
            
            # get the Line's local coordinates
            Xs0, Ys0, Zs, tensions = line.getLineCoords(Time)
            
            # transform to global coordinates (Ys0 should be zero for now)
            Xs = self.rA[0] + (Xs0 + self.span)*self.cos_th - Ys0*self.sin_th
            Ys = self.rA[1] + (Xs0 + self.span)*self.sin_th + Ys0*self.cos_th
            
            # apply 3D to 2D transformation to provide desired viewing angle
            Xs2d = Xs*Xuvec[0] + Ys*Xuvec[1] + Zs*Xuvec[2] + Xoff
            Ys2d = Xs*Yuvec[0] + Ys*Yuvec[1] + Zs*Yuvec[2] + Yoff
            
            if colortension:    # if the mooring lines want to be plotted with colors based on node tensions
                maxT = np.max(tensions); minT = np.min(tensions)
                for i in range(len(Xs)-1):          # for each node in the line
                    color_ratio = ((tensions[i] + tensions[i+1])/2 - minT)/(maxT - minT)  # ratio of the node tension in relation to the max and min tension
                    cmap_obj = cm.get_cmap(cmap_tension)    # create a cmap object based on the desired colormap
                    rgba = cmap_obj(color_ratio)    # return the rbga values of the colormap of where the node tension is
                    ax.plot(Xs2d[i:i+2], Ys2d[i:i+2], color=rgba, zorder=100)
            else:
                ax.plot(Xs2d, Ys2d, color=color, lw=lw, zorder=100, label=label, alpha=alpha)
            
            if len(plotnodes) > 0:
                for i,node in enumerate(plotnodes):
                    if self.number==plotnodesline[i]:
                        ax.plot(Xs2d[node], Ys2d[node], 'o', color=color, markersize=5)
            
            if endpoints == True:
                ax.scatter([Xs2d[0], Xs2d[-1]], [Ys2d[0], Ys2d[-1]], color = color)


    def drawLine(self, Time, ax, color="k", endpoints=False, shadow=True, colortension=False, cmap_tension='rainbow'):
        '''wrapper to System.plot with some transformation applied'''
        
        for i, line in enumerate(self.lineList):
            
            # color and width settings
            if color == 'self':
                color = line.color  # attempt to allow custom colors
                lw = line.lw
            elif color == None:
                color = [0.3, 0.3, 0.3]  # if no color, default to grey
                lw = 1
            else:
                lw = 1
            
            # get the Line's local coordinates
            Xs0, Ys0, Zs, tensions = line.getLineCoords(Time)
            
            # transform to global coordinates (Ys0 should be zero for now)
            Xs = self.rA[0] + (Xs0 + self.span)*self.cos_th - Ys0*self.sin_th
            Ys = self.rA[1] + (Xs0 + self.span)*self.sin_th + Ys0*self.cos_th
            
            if colortension:    # if the mooring lines want to be plotted with colors based on node tensions
                maxT = np.max(tensions); minT = np.min(tensions)
                for i in range(len(Xs)-1):          # for each node in the line
                    color_ratio = ((tensions[i] + tensions[i+1])/2 - minT)/(maxT - minT)  # ratio of the node tension in relation to the max and min tension
                    cmap_obj = cm.get_cmap(cmap_tension)    # create a cmap object based on the desired colormap
                    rgba = cmap_obj(color_ratio)    # return the rbga values of the colormap of where the node tension is
                    #linebit.append(ax.plot(Xs[i:i+2], Ys[i:i+2], Zs[i:i+2], color=rgba, zorder=100))
                    ax.plot(Xs[i:i+2], Ys[i:i+2], Zs[i:i+2], color=rgba, zorder=100)
            else:
                #linebit.append(ax.plot(Xs, Ys, Zs, color=color, lw=lw, zorder=100))
                ax.plot(Xs, Ys, Zs, color=color, lw=lw, zorder=100)
            
            if shadow:
                ax.plot(Xs, Ys, np.zeros_like(Xs)-self.depth, color=[0.5, 0.5, 0.5, 0.2], lw=lw, zorder = 1.5) # draw shadow
            
            if endpoints == True:
                #linebit.append(ax.scatter([Xs[0], Xs[-1]], [Ys[0], Ys[-1]], [Zs[0], Zs[-1]], color = color))
                ax.scatter([Xs[0], Xs[-1]], [Ys[0], Ys[-1]], [Zs[0], Zs[-1]], color = color)
    
    
    def setOffset(self, offset, z=0):
        '''Moves end B of the Subsystem to represent an offset from the 
        undisplaced position of the endpoint. End A is set based on the 
        'span' (shouldn't change), and B is set based on offset and the
        rad_fair/z_fair setting. Optional argument z can be added for a z offset.
        '''
        
        # Use static EA values and unstretched lengths
        self.revertToStaticStiffness()

        # Ensure end A position and set end B position to offset values
        self.rA = np.array([-self.span-self.rad_fair, 0, self.rA[2]])
        self.rB = np.array([-self.rad_fair + offset, 0, self.z_fair+z]) 
        
        self.staticSolve(tol=self.eqtol)  # solve the subsystem
        
        # Store some values at this offset position that may be used later
        for i, line in enumerate(self.lineList):
            self.TeM[i,0] = np.linalg.norm(line.fA)
            self.TeM[i,1] = np.linalg.norm(line.fB)
                
        self.anchorFx0 = self.lineList[0].fA[0]
        self.anchorFz0 = self.lineList[0].fA[2]
    
        self.TeD = np.copy(self.TeM)  # set the dynamic values as well, in case they get queried right away
        
    
    def setDynamicOffset(self, offset, z=0):
        '''Moves end B of the Subsystem to represent a dynamic offset from
        the previous offset location. Uses dynamic stiffness values and also
        applies dynamic amplification factors (DAFs) on the difference from
        the mean tensions (which would have been calculated in getOffset).
        End A is set based on the 'span' (shouldn't change), 
        and B is set based on offset and the rad_fair/z_fair setting. 
        Optional argument z can be added for a z offset.
        '''
        
        if not self.dynamic_stiffness_activated: # if not already using them,
            System.activateDynamicStiffness(self)  # switch to dynamic EA values
        
        # adjust end B to the absolute offsets specified
        self.rB = np.array([-self.rad_fair + offset, 0, self.z_fair+z]) 
        
        self.staticSolve(tol=self.eqtol)  # solve the subsystem
        
        # Store dynamic values at this offset position that may be used later
        for i, line in enumerate(self.lineList):
            self.TeD[i,:] = self.TeM[i,:] + self.DAFs[i]*( np.array([line.TA, line.TB]) - self.TeM[i,:] )
        
        
    
    def activateDynamicStiffness(self, display=0):
        '''Calls the dynamic stiffness method from System rather than from Line.'''
        System.activateDynamicStiffness(self, display=display)
    
    
    def revertToStaticStiffness(self):
        '''Calls the static stiffness method from System rather than from Line.'''
        System.revertToStaticStiffness(self)
    
    
    # ----- Function for dynamic frequency-domain tensions -----
    
    def getDynamicMatrices(self, omegas, S_zeta, r_dynamic, depth, kbot, cbot,
                           seabed_tol=1e-4):
        '''Compute M,A,B,K matrices for the Subsystem. This calls 
        get_dynamic_matrices() for each Line in the Subsystem then combines
        the results. Note that this method overrides the Line method. Other
        Line methods used for dynamics can be used directly in Subsystem.
        '''
        self.nNodes = np.sum([line.nNodes for line in self.lineList]) - self.nLines + 1
        
        EA_segs = np.zeros(self.nNodes-1) # extensional stiffness of the segments
        n_dofs = 3*self.nNodes # number of dofs
        M = np.zeros([n_dofs,n_dofs], dtype='float')
        A = np.zeros([n_dofs,n_dofs], dtype='float')
        B = np.zeros([n_dofs,n_dofs], dtype='float')
        K = np.zeros([n_dofs,n_dofs], dtype='float')
        r_mean = np.zeros([self.nNodes,3], dtype='float')
        r_dynamic = np.ones((len(omegas),self.nNodes,3),dtype='float')*r_dynamic
        v_dynamic = 1j*omegas[:,None,None]*r_dynamic

        n = 0  # starting index of the next line's entries in the matrices
        
        for line in self.lineList:
            n1 = int(n/3) 
            n2 = n1 + line.nNodes

            # Filling matrices for line (dof n to dof 3xline_nodes+n)
            M_n,A_n,B_n,K_n,r_n,EA_segs_n = line.getDynamicMatrices(omegas, S_zeta,r_dynamic[:,n1:n2,:],depth,kbot,cbot,seabed_tol=seabed_tol)
            M[n:3*line.nNodes+n,n:3*line.nNodes+n] += M_n
            A[n:3*line.nNodes+n,n:3*line.nNodes+n] += A_n
            B[n:3*line.nNodes+n,n:3*line.nNodes+n] += B_n
            K[n:3*line.nNodes+n,n:3*line.nNodes+n] += K_n

            # Attachment point properties
            attachment = self.pointList[line.attached[-1]-1] # attachment point
            attachment_idx = n2 - 1 # last node index
            sigma_vp = np.sqrt(np.trapz(np.abs(v_dynamic[:,attachment_idx,:])**2*S_zeta[:,None],omegas,axis=0)) # standard deviations of the global components of the attachment point's velocity

            M[3*line.nNodes - 3:3*line.nNodes, 3*line.nNodes - 3:3*line.nNodes] += attachment.m*np.eye(3) 
            A[3*line.nNodes - 3:3*line.nNodes, 3*line.nNodes - 3:3*line.nNodes] += attachment.Ca* self.rho * attachment.v * np.eye(3)
            B[3*line.nNodes - 3:3*line.nNodes, 3*line.nNodes - 3:3*line.nNodes] += 0.5* self.rho * attachment.CdA * np.pi*(3*attachment.v/4/np.pi)**(2/3) \
                                                                                   * np.eye(3) * np.sqrt(8/np.pi) * np.diag(sigma_vp)

            # Static line properties
            r_mean[n1:n2,:] = r_n
            EA_segs[n1:n2-1] = EA_segs_n 

            n += 3*line.nNodes - 3 # next line starting node add the number of dofs of the current line minus 3 to get the last shared node
        
        return M,A,B,K,r_mean,EA_segs
    
    
    # ---- Extra convenience functions (subsystem should be in equilibrium) -----


    def getLayLength(self, iLine=0):
        '''Computes how much of a line is on the seabed.
           Finds the total LBot of the whole Mooring looking at all lines in the Mooring
        '''

        uplift_ang = np.degrees(np.arctan(self.lineList[iLine].fA[2]/self.lineList[iLine].fA[0]))

        LBot = sum([line.LBot for line in self.lineList if line.number <= self.nLines])

        if LBot == 0.0:  # if there is zero lay length, enter a negative value equal to the negative sign of the anchor inclination
            #LBot = -self.lineList[iLine].fA[2]/np.linalg.norm(self.lineList[iLine].fA) # this is to give the optimizer a gradient to help GET out of the constraint violation

            LBot = -uplift_ang
            # UPDATED: calculate the angle of uplift when LBot is negative to keep constraint 'continuous'
            # If input constraint value is negative, that's the highest angle (degrees) of vertical uplift allowed
        
        return LBot


    def getPointHeight(self, iPoint):
        '''Computes how high a point is off the seabed.
           Default is assuming point 1.
        '''

        if iPoint==0:   # if the input index of the point that needs to be constrained is the anchor point (0)
            Xs, Ys, Zs, Ts = self.lineList[iPoint].getLineCoords(0) # get the current coordinates of the nodes in the bottom line
            height_off_seabed = Zs[1] + self.depth              # the rope point that needs to be constrained is the first node of the line away from the anchor
        else:
            height_off_seabed = self.pointList[iPoint].r[2] + self.depth # measure the height of the rope-chain connecting point

        # if it's on the seabed, include some other factor to avoid a zero jacobian
        if height_off_seabed <= 0:
            fudge_factor = -self.lineList[iPoint].LBot       # add the negative of the contact length of the next line
        else:
            fudge_factor = 0.0

        if height_off_seabed < 0:
            print("Something is wrong")
            breakpoint()

        return height_off_seabed + fudge_factor

    
    def getHog(self, iLine):
        '''Compute the z elevation of the highest point along a line section.'''
        line = self.lineList[iLine]
        return max([line.z_extreme, line.rA[2], line.rB[2]])
    
    def getSag(self, iLine):
        '''Compute the z elevation of the lowest point along a line section.'''
        line = self.lineList[iLine]
        return min([line.z_extreme, line.rA[2], line.rB[2]])
    
    def getMinSag(self):
        '''Compute the z elevation of the lowest point of the whole subsystem.'''
        return min([ min([line.z_extreme, line.rA[2], line.rB[2]]) for line in self.lineList ])

    
    def getTen(self, iLine):
        '''Compute the end (maximum) tension for a specific line, including
        a dynamic amplification factor.'''
        line = self.lineList[iLine]
        '''
        dynamicTe = max([ self.Te0[iLine,0] + self.DAFs[iLine]*(np.linalg.norm(line.fA) - self.Te0[iLine,0]),
                          self.Te0[iLine,1] + self.DAFs[iLine]*(np.linalg.norm(line.fB) - self.Te0[iLine,1])])
        '''
        dynamicTe = max( self.TeD[iLine,:] )
        
        return dynamicTe 
    
    
    def getTenSF(self, iLine):
        '''Compute MBL/tension for a specific line.'''
        return self.lineList[iLine].type['MBL'] / self.getTen(iLine) 
        

    def getMinTenSF(self, display=0):
        '''Compute minimum MBL/tension across all line sections.'''
        return min([self.getTenSF(i) for i in range(len(self.lineList))])
        
        
    def getCurv(self, iLine):
        '''Compute the maximum curvature (minimum bending radius) of a line
        section. In the future this could include a DAF.'''        
        
        # For now, this gets the max of the nodal curvatures for this line
        # which should already be calculated by calcCurvature (Is==iLine is
        # a mask). In future this could be replaced with an analytic calc.
        return max(self.Ks[self.Is==iLine]) 
    
    def getCurvSF(self, iLine):
        '''Compute minimum allowable bending radius / actual bend radius for
        a line/cable section.'''
        return 1 /( self.lineList[iLine].type['MBR'] * self.getCurv(iLine) )
    
    def getMinCurvSF(self, display=0):
        '''Compute minimum MBL/tension across all line sections.'''
        return min([self.getCurvSF(i) for i in range(len(self.lineList))])
        
    
    def getYawStiffness(self):
        '''Compute the contribution to platform yaw stiffness. Should already 
        be in equilibrium.'''
        
        tau0 = -self.fB[0]  # horizontal tension component [N]

        yaw_stiff = (tau0/l)*self.rad_fair**2 + tau0*self.rad_fair  # [N-m]
        
        return yaw_stiff


    def calcCurvature(self):
        '''Get the curvature [1/m] at each node of a Subsystem. Should already 
        be in equilibrium. Also populates nodal values for S, X, Y, Z, T, and K
        along the full length.'''
        
        n = self.nNodes
        
        self.Ss = np.zeros(n)  # arc length along line assembly (unstretched) [m]
        self.Xs = np.zeros(n)
        self.Ys = np.zeros(n)
        self.Zs = np.zeros(n)
        self.Ts = np.zeros(n)  # tensions [N]
        self.Ks = np.zeros(n)  # curvatures [1/m]
        self.Is = np.zeros(n, dtype=int)  # what line ID this node corresponds to (end A inclusive)
        
        ia = 0  # index of a Line's first node, as counted along the Subsystem
        La = 0  # length from end A of the Subsystem to end A of the Line
        
        for i, line in enumerate(self.lineList):
            ni = line.nNodes # number of nodes in this Line
            Ss = np.linspace(0, line.L, ni) + La
            Xs, Ys, Zs, Ts = line.getLineCoords(0)
            
            # paste in values for this line into the full array
            self.Ss[ia:ia+ni] = Ss
            self.Xs[ia:ia+ni] = Xs
            self.Ys[ia:ia+ni] = Ys
            self.Zs[ia:ia+ni] = Zs
            self.Ts[ia:ia+ni] = Ts
            self.Is[ia:ia+ni] = i
            
            # increment the starting index and length for the next line 
            ia += ni-1  # one point will be overwritten since lines share end points
            La += line.L
            
        
        #ds = np.diff(self.Ss)  # unstretched length of each segment
        ds = np.zeros(n-1)  # stretched length of each segment
        
        q = np.zeros([n-1, 3])  # unit vector of each segment
        
        
        # get length and direction of each segment
        for i in range(n-1):
            
            dr = np.array([self.Xs[i+1]-self.Xs[i], self.Ys[i+1]-self.Ys[i], self.Zs[i+1]-self.Zs[i]])
            
            ds[i] = np.linalg.norm(dr) # stretched length of each segment [m]
            
            q[i,:] = dr/ds[i]  # unit direction vector of the segment
            
            
        # now go through and get curvature at each node
        curvature = np.zeros(n)  # curvature at each node [1/m]
        for i in range(1,n-1):
            dl = (ds[i-1] + ds[i])/2  # average of two segment lengths
            
            curvature[i] = (2 / dl) * np.sqrt((1 - np.dot(q[i-1,:], q[i,:])) / 2)
        
        # assume the curvature of the end nodes is the same as the adjacent nodes
        curvature[ 0] = curvature[ 1]
        curvature[-1] = curvature[-2]
        
        # save values
        self.Ks = curvature

        return curvature
    
    
    def loadData(self, dirname, rootname, line_IDs):
        '''Load data from MoorDyn into the Subsystem lineList.
        
        dirname 
            folder where output files are located
        rootname
            root name of the OpenFAST primary file (.fst)
        line_IDs : list
            list of the line numbers (of MoorDyn) that correspond to the 
            lineList. These are the numbers of the line.out file to load.
        
        '''
        
        self.qs = 0  # indicate this Subsystem is reading in MoorDyn data
        
        for i, line in enumerate(self.lineList):
            line.loadData(dirname, rootname, line_IDs[i])
<|MERGE_RESOLUTION|>--- conflicted
+++ resolved
@@ -150,12 +150,8 @@
         self.damage = np.zeros(self.nNodes)
         
     
-<<<<<<< HEAD
-    def makeGeneric(self, lengths, types, suspended=0, nSegs=40):
-=======
     def makeGeneric(self, lengths, types, connectors=[], suspended=0):
 
->>>>>>> 344d2297
         '''Creates a cable of n components going between an anchor point and
         a floating body (or a bridle point). If shared, it goes between two
         floating bodies.
@@ -208,13 +204,8 @@
         if suspended==2:
             self.addPoint(-1, rA, DOFs=[2]) # add shared line point, free only to move in z
         else:
-<<<<<<< HEAD
-            self.addPoint(-1, rA, DOFs=[0,2])  # add anchor point
-
-=======
             self.addPoint(-1, rA, DOFs=[0,2])                # add anchor point
         
->>>>>>> 344d2297
         # Go through each line segment and add its upper point, add the line, and connect the line to the points
         for i in range(self.nLines):
 
@@ -234,18 +225,7 @@
             
             # add the line segment using the reference to its lineType dict            
             # add the line segment using the reference to its lineType dict
-<<<<<<< HEAD
-            if nSegs is None:
-                self.addLine(lengths[i], self.lineTypes[i])
-            elif isinstance(nSegs, (int, float)):
-                self.addLine(lengths[i], self.lineTypes[i], nSegs=nSegs)
-            elif isinstance(nSegs, list):
-                self.addLine(lengths[i], self.lineTypes[i], nSegs=nSegs[i])
-            else:
-                raise ValueError("Invalid type for nSegs. Expected None, a number, or a list.")
-=======
             self.addLine(lengths[i],self.lineTypes[i])
->>>>>>> 344d2297
 
             # add the upper end point of the segment
             if i==self.nLines-1:                            # if this is the upper-most line
@@ -260,95 +240,7 @@
             # attach the line to the points
             self.pointList[-2].attachLine(i+1, 0)       # attach end A of the line
             self.pointList[-1].attachLine(i+1, 1)       # attach end B of the line
-<<<<<<< HEAD
-
-        # if a points list is provided, apply any mass or other properties it contains?
-    
-        self.nLines = len(self.lineList)
-        self.nNodes = np.sum([line.nNodes for line in self.lineList]) - self.nLines + 1
-    
-    
-    def makeFromSystem(self, sys, point_id):
-        '''Populate a Subsystem based on a series of mooring lines in an
-        existing system (sys), starting at an end point (point_id).
-        Taken from Serag's CompositeLine class.
-        In this version, the subsystem still needs to be added to a system
-        afterward.
-        '''
-        
-        if len(self.pointList)+len(self.lineList) > 0:
-            raise Exception('makeFromSystem can only be called for an empty Subsystem.')
-        
-        point = sys.pointList[point_id-1] # Starting point id
-
-        # check starting point to make sure it is either coupled or fixed and that it is not connected to more than 1 line.
-        if point.type == 0:
-            raise Exception(f'Starting point ({point.number}) must not be free (change point type to -1 or 1).')
-        elif len(point.attached)>1:
-            raise Exception(f'Starting point ({point.number}) cannot be connected to more than 1 line')
-
-        # Save point A info
-        self.rA = np.array(point.r)
-        self.addPoint(1, self.rA)  # add anchor point
-
-        # Move through the points along the composite
-        while True:
-            # make sure that the point is free
-            if len(point.attached) > 2:
-                raise Exception(f'Point {point.number} is attached to more than two lines.')
-            
-            # get the line id and line object
-            line_id = point.attached[-1] # get next line's id
-            line = sys.lineList[line_id - 1] # get line object
-            self.lineTypes[line.type['name']] = dict(line.type)  # copy the lineType dict
-            self.addLine(line.L0, self.lineTypes[line.type['name']], nSegs=line.nNodes-1) # add the line
-            
-
-            # get the next point
-            attached_points = line.attached.copy() # get the IDs of the points attached to the line
-            pointA_id = point.number # get first point ID
-            attached_points.remove(pointA_id) # remove first point from attached point list
-            pointB_id = attached_points[0] # get second point id
-            point = sys.pointList[pointB_id-1] # get second point object
-
-            if len(point.attached) == 1:  # must be the endpoint
-                self.addPoint(-1, point.r)
-            else:  # intermediate point along line
-                self.addPoint(0, point.r, DOFs=[0,2]) # may need to ensure there's no y component
-                
-            # Attach the line ends to the points
-            self.pointList[-2].attachLine(len(self.lineList), 0)
-            self.pointList[-1].attachLine(len(self.lineList), 1)
-             
-            # break from the loop when a point with a single attachment is reached
-            if len(point.attached) == 1:
-                break
-        
-        # make sure that the last point is not a free point
-        if point.type == 0:
-            raise Exception(f'Last point ({point.number}) is a free point.')
-        
-        self.rB = np.array(point.r)
-        self.nLines = len(self.lineList)
-        self.nNodes = np.sum([line.nNodes for line in self.lineList]) - self.nLines + 1
-    
-        
-    def initialize(self):
-        '''Initializes the subsystem objects to their initial positions, and
-        counts number of nodes.'''
-        
-        self.nDOF, self.nCpldDOF, _ = self.getDOFs()
-        
-        self.nNodes = np.sum([line.nNodes for line in self.lineList]) - self.nLines + 1
-        
-        for point in self.pointList:
-            point.setPosition(point.r)
-            
-        self.staticSolve()
-    
-=======
-        
->>>>>>> 344d2297
+        
     
     def setEndPosition(self, r, endB, sink=False):
         '''Sets either end position of the subsystem in the global/system
