--- conflicted
+++ resolved
@@ -156,14 +156,9 @@
         self.pointList.append( Point(self, len(self.pointList)+1, mytype, r, m=m, v=v, fExt=fExt, DOFs=DOFs, d=d) )
         
         #print("Created Point "+str(self.pointList[-1].number))
-        # handle display message if/when MoorPy is reorganized by classes
-        
-<<<<<<< HEAD
+
 
     def addLine(self, lUnstr, lineType, nSegs=40, pointA=0, pointB=0, cb=0):
-=======
-    def addLine(self, lUnstr, type_string, nSegs=20, pointA=0, pointB=0, cb=0):
->>>>>>> 5b396c6e
         '''Convenience function to add a Line to a mooring system
 
         Parameters
@@ -1173,14 +1168,7 @@
         CdScaleIC = 4.0
         threshIC = 0.001
         dtOut = 0.0125
-<<<<<<< HEAD
-<<<<<<< HEAD
- 
-=======
-=======
->>>>>>> 5b396c6e
-        
->>>>>>> - changed default number of segments for addLine from 40 to 20
+
         # Line Type Properties
         BA = -1.0
         Can = 0.8
@@ -1201,11 +1189,7 @@
             #print('Using Custom value for', key,kwargs[key])
         
         # Outputs List
-<<<<<<< HEAD
-<<<<<<< HEAD
-<<<<<<< HEAD
-
-=======
+
         Outputs = ["L3N1T" , "L10N1T", "L17N1T","L7N1T" , "L14N1T", "L21N1T" ,"L4N10Pz", "L11N10Pz", "L18N10Pz", "L4N10T", "L11N10T", "L18N10T"];
 
         for i in range(24, 54, 3): #iterate through rope anchor lines
@@ -1239,13 +1223,7 @@
         # for i in range(3, 59,7):
         #     Outputs.append("L" +str(i) +"N1T")
         #     Outputs.append("L" +str(i+4) +"N1T")
->>>>>>> changes to unload_farm for MoorDyn file output (simulation time step, initialization time, output channels, added output timestep)
-=======
-
->>>>>>> - changed default number of segments for addLine from 40 to 20
-=======
-
->>>>>>> 5b396c6e
+
         print('attempting to write '+fileName +' for MoorDyn FAST.Farm input file')
         
         # Array to add strings to for each line of moordyn input file
@@ -1327,14 +1305,8 @@
         
         #Solver Options
 
-<<<<<<< HEAD
         L.append("{:<9.3f}dtM          - time step to use in mooring integration (s)".format(float(dtm)))
         L.append("{:<9.1f}wtrdpth        - water depth (m) <<< must be specified for farm-level mooring".format(float(depth)))
-
-=======
-        L.append("{:<9.5f}dtM          - time step to use in mooring integration (s)".format(float(dtm)))
-        L.append("{:<9.1f}WtrDpth        - water depth (m) <<< must be specified for farm-level mooring".format(float(depth)))
->>>>>>> 5b396c6e
         L.append("{:<9.1e}kbot         - bottom stiffness (Pa/m)".format(kbot))
         L.append("{:<9.1e}cbot         - bottom damping (Pa-s/m)".format(cbot))
         L.append("{:<9.1f}dtIC         - time interval for analyzing convergence during IC gen (s)".format(int(dtIC)))
