--- conflicted
+++ resolved
@@ -287,7 +287,7 @@
                         else:                                                                      # for now assuming unlabeled free case
                             bodyType = 0
                             # if we detected there were unrecognized chars here, could: raise ValueError(f"Body type not recognized for Body {num}")
-                        bodyType = 0   # manually setting the body type as -1 for FAST.Farm SM investigation
+                        #bodyType = -1   # manually setting the body type as -1 for FAST.Farm SM investigation
                         
                         r6  = np.array(entries[1:7], dtype=float)   # initial position and orientation [m, rad]
                         r6[3:] = r6[3:]*np.pi/180.0                 # convert from deg to rad
@@ -1586,14 +1586,9 @@
                 tols = 1.0*tol   # normal case, passing dsovle(2) a scalar for tol
         else:
             tols = np.array(tol)  # assuming tolerances are passed in for each free variable
-<<<<<<< HEAD
-        
-        # store z indices for later seabed contact handling 
-=======
-       '''
+        '''
        
         # store z indices for later seabed contact handling, and create vector of tolerances
->>>>>>> 96e90baf
         zInds = []
         tols = []
         i = 0      # index to go through system DOF vector
@@ -2279,12 +2274,8 @@
         
         j = 0
         for line in self.lineList:
-<<<<<<< HEAD
             j = j + 1
-            if color==None:            
-=======
-            if color==None and isinstance(line.type, str):            
->>>>>>> 96e90baf
+            if color==None and isinstance(line.type, str):       
                 if 'chain' in line.type:
                     line.drawLine(0, ax, color=[.1, 0, 0])
                 elif 'rope' in line.type:
@@ -2356,13 +2347,8 @@
         
         j = 0
         for line in self.lineList:
-<<<<<<< HEAD
             j = j + 1
-            if color==None:            
-=======
-        
             if color==None and isinstance(line.type, str):            
->>>>>>> 96e90baf
                 if 'chain' in line.type:
                     line.drawLine2d(0, ax, color=[.1, 0, 0], Xuvec=Xuvec, Yuvec=Yuvec)
                 elif 'rope' in line.type:
